--- conflicted
+++ resolved
@@ -193,17 +193,9 @@
   <vector>
 )
 
-<<<<<<< HEAD
-target_include_directories(sgct
-  PUBLIC  ${PROJECT_SOURCE_DIR}/include
-  PRIVATE ${CMAKE_CURRENT_BINARY_DIR}/include
-)
 target_include_directories(sgct PUBLIC "../../ext/json-schema-validator/src")
-target_include_directories(sgct PUBLIC "../../ext/json/single_include")
-
-=======
+
 find_package(fmt REQUIRED)
->>>>>>> 05ed52d0
 find_package(glad REQUIRED)
 find_package(glfw3 REQUIRED)
 find_package(glm REQUIRED)
@@ -250,11 +242,7 @@
     tinyxml2::tinyxml2
     nlohmann_json::nlohmann_json
     $<$<BOOL:${SGCT_VRPN_SUPPORT}>:vrpn>
-<<<<<<< HEAD
-    json
-    nlohmann_json_schema_validator
-=======
->>>>>>> 05ed52d0
+    nlohmann_json_schema_validator::nlohmann_json_schema_validator
 )
 
 target_compile_definitions(sgct
