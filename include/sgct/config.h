--- conflicted
+++ resolved
@@ -391,12 +391,7 @@
         return (name + " " + std::to_string(major) + "." + std::to_string(minor));
     }
 };
-<<<<<<< HEAD
-
-void validateGeneratorVersion(const GeneratorVersion& gVersion);
-=======
 SGCT_EXPORT void validateGeneratorVersion(const GeneratorVersion& gVersion);
->>>>>>> 05ed52d0
 
 } // namespace sgct::config
 
